###############################################################################
#
# This file is part of Sardana
#
# http://www.tango-controls.org/static/sardana/latest/doc/html/index.html
#
# Copyright 2019 CELLS / ALBA Synchrotron, Bellaterra, Spain
#
# Sardana is free software: you can redistribute it and/or modify
# it under the terms of the GNU Lesser General Public License as published by
# the Free Software Foundation, either version 3 of the License, or
# (at your option) any later version.
#
# Sardana is distributed in the hope that it will be useful,
# but WITHOUT ANY WARRANTY; without even the implied warranty of
# MERCHANTABILITY or FITNESS FOR A PARTICULAR PURPOSE.  See the
# GNU Lesser General Public License for more details.
#
# You should have received a copy of the GNU Lesser General Public License
# along with Sardana.  If not, see <http://www.gnu.org/licenses/>.
#
###############################################################################

from sardana import State
from sardana.pool.controller import TwoDController, OneDController, \
    Type, Description, Access, DataAccess, Memorize, NotMemorized, Memorized, \
    DefaultValue, MaxDimSize, AcqSynch, Referable

from sardana_limaccd.client import Lima, Acquisition


__author__ = 'Roberto Javier Homs Puron'
__copyright__ = 'Copyright 2019 CELLS / ALBA Synchrotron, Bellaterra, Spain'
__docformat__ = "restructuredtext"

__all__ = ['LimaCCDTwoDController', 'LimaCCDOneDController']


LIMA_ATTRS = {
    'cameramodel': 'camera_model',
    'cameratype': 'camera_type',
    'savingcommonheader': 'saving_common_header',
    'savingframeperfile': 'saving_frame_per_file',
    'savingheaderdelimiter': 'saving_header_delimiter',
    'savingmanagedmode': 'saving_managed_mode',
    'savingmaxwritingtask': 'saving_max_writing_task',
    'savingmode': 'saving_mode',
    'savingnextnumber': 'saving_next_number',
    'savingoverwritepolicy': 'saving_overwrite_policy',
    'savingprefix': 'saving_prefix',
    'savingsuffix': 'saving_suffix'
}


LIMA_EXT_FORMAT = {
    'EDF': ['.edf'],
    'HDF5': ['.h5', '.hdf5'],
    'CBF': ['.cbf'],
    'TIFF': ['.tiff']
}


TRIGGER_MAP = {
    AcqSynch.SoftwareStart: "INTERNAL_TRIGGER",
    AcqSynch.SoftwareTrigger: "INTERNAL_TRIGGER_MULTI",
    AcqSynch.SoftwareGate: "INTERNAL_TRIGGER_MULTI",
    AcqSynch.HardwareStart: "EXTERNAL_TRIGGER",
    AcqSynch.HardwareTrigger: "EXTERNAL_TRIGGER_MULTI",
    AcqSynch.HardwareGate: "EXTERNAL_GATE"
}


STATUS_MAP = {
    "Ready": (State.On, 'The LimaCCD is ready to acquire'),
    "Running": (State.Moving, 'The LimaCCD is acquiring'),
}


class LimaCtrlMixin(object):
    """
    Generic LimaCCD 2D Sardana Controller based on SEP2.
    """

    gender = "Lima"
    organization = "CELLS - ALBA"
    image = "Lima_ctrl.png"
    logo = "ALBA_logo.png"

    ctrl_properties = {
        'LimaCCDDeviceName': {
            Type: str, Description: 'Detector device name'
        },
        'LatencyTime': {
            Type: float,
            Description: 'Maximum latency time'
        },
        'FirstImageNumber': {
            Type: int,
            DefaultValue: 0,
            Description: 'First value of the saving next number'
        },
        'FirstImageNumberDelayTime': {
            Type: float,
            DefaultValue: 0.05,
            Description: 'Sleep time required to let Lima set the first image '
                         'number'
        },
        'MasterTrigger': {
            Type: bool,
            DefaultValue: False,
            Description: 'True if detector is master trigger or'
                         'False otherwise'
        },
        'TangoClientTimeout': {
            Type: int,
            DefaultValue: 3000,
            Description: 'Tango client timeout in milliseconds'
        },
        'DataArrayVersion': {
            Type: int,
            DefaultValue: 2,
            Description: 'LimaCCDs DataArrayVersion.'
                         'Supported versions are 2 (LimaCCDs <1.9.17)'
                         'and 3 (>1.9.17)'
        },
        'WindowsSaving': {
            Type: bool,
            Description: 'LimaCCD server is running on Windows OS '
                         'Machine',
            DefaultValue: False},
        'WindowsDrive': {
            Type: str,
            Description: 'Drive letter for the storage mounting eg: "L"',
            DefaultValue: ''},
        'WindowsRemoveBasePath': {
            Type: str,
            Description: 'Linux and Windows mounting different point for the '
                         'storage, eg: Linux /beamlines/bl31/projects/xxx '
                         'and Windows L:/projects/xxx. Set /beamlines/bl31/ '
                         'to remove from the value_ref_pattern to '
                         'save in windows',
            DefaultValue: ''},
<<<<<<< HEAD
        'H5DatasetPath': {
            Type: str,
            Description: 'Path inside the h5 files where the data is stored, '
                         'to assing properly as VDS when creating the h5 file'
                         '[default= "entry_0000/measurement/data"]',
            DefaultValue: 'entry_0000/measurement/data'}
=======
        'HardwareStartConvert': {
            Type: str,
            Description: 'HW/SW Start synchronization will be converted to '
                         'HW/SW Trigger or Gate according to this property '
                         'when launching a step scan'
                         'Allowed values = Trigger, Gate [default= Trigger]',
            DefaultValue: 'Trigger'},
>>>>>>> f9e396ec
    }

    ctrl_attributes = {
        'CameraModel': {
            Type: str,
            Description: 'LimaCCD attribute camera_model',
            Access: DataAccess.ReadOnly,
            Memorize: NotMemorized},
        'CameraType': {
            Type: str,
            Description: 'LimaCCD attribute camera_type',
            Access: DataAccess.ReadOnly,
            Memorize: NotMemorized},
        'SavingCommonHeader': {
            Type: [str, ],
            Description: 'LimaCCD attribute saving_common_header',
            Access: DataAccess.ReadWrite,
            Memorize: Memorized},
        'SavingFramePerFile': {
            Type: int,
            Description: 'LimaCCD attribute saving_frame_per_file',
            Access: DataAccess.ReadWrite,
            Memorize: Memorized,
            DefaultValue: 1},
        'SavingHeaderDelimiter': {
            Type: [str, ],
            Description: 'LimaCCD attribute saving_header_delimiter',
            Access: DataAccess.ReadWrite,
            Memorize: Memorized},
        'SavingManagedMode': {
            Type: str,
            Description: 'LimaCCD attribute saving_managed_mode',
            Access: DataAccess.ReadWrite,
            Memorize: Memorized},
        'SavingMaxWritingTask': {
            Type: int,
            Description: 'LimaCCD attribute saving_max_writing_task',
            Access: DataAccess.ReadWrite,
            Memorize: Memorized},
        'SavingMode': {
            Type: str,
            Description: 'LimaCCD attribute saving_mode. The controller will'
                         'set it to AUTO_FRAME by default.',
            Access: DataAccess.ReadWrite,
            Memorize: NotMemorized,
            DefaultValue: 'AUTO_FRAME'},
        'SavingNextNumber': {
            Type: int,
            Description: 'LimaCCD attribute saving_next_number',
            Access: DataAccess.ReadWrite,
            Memorize: Memorized},
        'SavingOverwritePolicy': {
            Type: str,
            Description: 'LimaCCD attribute saving_overwrite_policy',
            Access: DataAccess.ReadWrite,
            Memorize: Memorized,
            DefaultValue: 'ABORT'},
        'SavingFormatsAllowed': {
            Type:  [str, ],
            Description: 'Detector SavingModes allowed saving_suffix',
            Access: DataAccess.ReadOnly,
            Memorize: NotMemorized},
        'SavingImageHeaders': {
            Type: [str, ],
            Description: 'Headers for each image',
            Access: DataAccess.ReadWrite,
            Memorize: NotMemorized,
            MaxDimSize: (1000000,)},
    }

    axis_attributes = {}

    def __init__(self, ctrl_class):
        self._ctrl_class = ctrl_class
        self._lima = Lima(
            self.LimaCCDDeviceName,
            self._log,
            self.TangoClientTimeout,
            self.DataArrayVersion
        )
        self._lima.saving.first_image_nb = self.FirstImageNumber
        self._lima.saving.delay_time = self.FirstImageNumberDelayTime
        if self.WindowsSaving and not self.WindowsDrive:
            self._log.exception('WindowsDrive must have a value '
                                'if WindowsSaving is enabled')
        self._lima.saving.windows_saving = self.WindowsSaving
        self._lima.saving.windows_drive = self.WindowsDrive
        self._lima.saving.windows_remove_base_path = self.WindowsRemoveBasePath
        self._latency_time = self.LatencyTime
        self._acquisition = None
        try:
            self._lima("reset")
        except Exception:
            self._log.exception("Failed to initialize")

        self._start_trigger_map = {
            AcqSynch.HardwareStart: AcqSynch.HardwareTrigger,
            AcqSynch.SoftwareStart: AcqSynch.SoftwareTrigger,
        }
        if 'gate' in self.HardwareStartConvert.lower():
            self._start_trigger_map.update({
                AcqSynch.HardwareStart: AcqSynch.HardwareGate
            })

    @property
    def is_soft_gate_or_trigger(self):
        return self._synchronization in \
            {AcqSynch.SoftwareGate, AcqSynch.SoftwareTrigger}

    @property
    def is_start_synch(self):
        return self._synchronization in \
            {AcqSynch.SoftwareStart, AcqSynch.HardwareStart}

    def calc_latency(self, custom_latency):
        if self.MasterTrigger and not self.is_start_synch:
            return custom_latency
        else:
            return self._latency_time

    def calc_trigger_mode(self):
        trigger_mode = TRIGGER_MAP[self._synchronization]
        if trigger_mode == "INTERNAL_TRIGGER_MULTI":
            if (trigger_mode not in self._lima.capabilities["acq_trigger_mode"]
                    or self._lima.camera_type == "xspress3"):
                trigger_mode = "INTERNAL_TRIGGER"
        elif trigger_mode not in self._lima.capabilities["acq_trigger_mode"]:
            raise ValueError("trigger mode {0} not supported".format(trigger_mode))
        return trigger_mode

    def StateAll(self):
        acq = self._acquisition
        status_info = self._lima.get_status()
        acq_status, ready_for_next, idx_ready, idx_saved = status_info
        status = acq_status if acq is None else acq.calc_status(*status_info)
        state = STATUS_MAP.get(status)
        if state is None:
            state = State.Fault, 'The LimaCCD state is: {0}'.format(status)
        self._log.debug(
            "StateAll: status=%s acq=%s next_ready=%s, "
            "idx_acq=%s, idx_saved=%s", status, *status_info
        )
        self.__state = state

    def StateOne(self, axis):
        return self.__state

    def PrepareOne(self, axis, expo_time, repetitions, latency_time, nb_starts):
        self._log.info(
            'PrepareOne axis=%s exposure=%s rep=%s lat=%s nb_starts=%s sync=%s',
            axis, expo_time, repetitions, latency_time, nb_starts,
            self._synchronization)
        if self._synchronization in {AcqSynch.SoftwareStart, AcqSynch.HardwareStart} \
                and nb_starts > 1:
            self._synchronization = self._start_trigger_map[self._synchronization]
        lima = self._lima
        if lima["acq_status"] != "Ready":
            lima("stopAcq")
        latency_time = self.calc_latency(latency_time)
        trigger_mode = self.calc_trigger_mode()

        self._acquisition = lima.acquisition(
            repetitions, nb_starts, expo_time, latency_time, trigger_mode)

        lima.saving.prepare()
        if not self._acquisition.trigger.is_internal_start:
            self._acquisition.prepare()

    def LoadOne(self, axis, expo_time, repetitions, latency_time):
        self._log.info(
            'LoadOne axis=%s exposure=%s rep=%s lat=%s sync=%s',
            axis, expo_time, repetitions, latency_time,
            self._synchronization)
        if self._acquisition.trigger.is_internal_start:
            latency_time = self.calc_latency(latency_time)
            self._acquisition = self._lima.acquisition(
                repetitions, 1, expo_time, latency_time, "INTERNAL_TRIGGER")
            self._acquisition.prepare()

    def StartOne(self, axis, value):
        pass

    def StartAll(self):
        self._log.info("StartAll trig=%s", self._acquisition.trigger.mode)
        self._acquisition.start()

    def ReadAll(self):
        if self.is_soft_gate_or_trigger:
            store = self._acquisition.next_frame()
        else:
            store = self._acquisition.next_frames()
        self._acquisition.store = store

    def ReadOne(self, axis):
        result = self._acquisition.store
        # remove reference to frame after read
        del self._acquisition.store
        return result

    def RefOne(self, axis):
        if self.is_soft_gate_or_trigger:
            res = self._acquisition.next_ref_frame()
            res = res + "::" + self.H5DatasetPath
        else:
            res = self._acquisition.next_ref_frames()
            res = [ref + "::" + self.H5DatasetPath for ref in res]
        return res

    def StopOne(self, axis):
        if self._acquisition:
            self._acquisition.stop()
        else:
            self._lima("stopAcq")

    def AbortOne(self, axis):
        if self._acquisition:
            self._acquisition.abort()
        else:
            self._lima("abortAcq")

    def getSavingFormatsAllowed(self):
        return self._lima.capabilities["saving_format"]

    def getSavingImageHeaders(self):
        return self._lima.getSavingImageHeaders()

    def setSavingImageHeaders(self, values):
        return self._lima.setSavingImageHeaders(values)

    def GetCtrlPar(self, name):
        param = LIMA_ATTRS.get(name.lower())
        if param is None:
            return self._ctrl_class.GetCtrlPar(self, name)
        else:
            return self._lima[param]

    def SetCtrlPar(self, name, value):
        self._log.debug('SetCtrlPar %s %s' % (name, value))
        param = LIMA_ATTRS.get(name.lower())
        if param is None:
            self._ctrl_class.SetCtrlPar(self, name, value)
        else:
            self._lima[param] = value

    def GetAxisPar(self, axis, name):
        name = name.lower()
        if name == "value_ref_pattern":
            return self._lima.saving.pattern
        elif name == "value_ref_enabled":
            return self._lima.saving.enabled
        elif name == "shape":
            return self._lima["image_width", "image_height"]
        return self._ctrl_class.GetAxisPar(self, axis, name)

    def SetAxisPar(self, axis, name, value):
        if name == "value_ref_pattern":
            self._lima.saving.pattern = value
        elif name == "value_ref_enabled":
            self._lima.saving.enabled = value
        else:
            self._ctrl_class.SetAxisPar(self, axis, name, value)

    def GetAxisAttributes(self, axis):
        # make sure any lima image size can be used
        attrs = self._ctrl_class.GetAxisAttributes(self, axis)
        attrs['Value'][MaxDimSize] = self.MaxDimSize
        return attrs


class LimaCCDOneDController(LimaCtrlMixin, OneDController, Referable):
    """
    Generic LimaCCD 1D Sardana Controller.

    Each axis represents one row in the acquired image
    (where axis=N reads row=N-1)

    Based on the requirements for mythen (dectris) and
    Xspress3 (quantum detectors)
    """

    model = "1D"
    MaxDevice = 2**14
    MaxDimSize = [2**16]

    def __init__(self, inst, props, *args, **kwargs):
        OneDController.__init__(self, inst, props, *args, **kwargs)
        LimaCtrlMixin.__init__(self, OneDController)
        # Disable ref_enabled until
        # https://github.com/sardana-org/sardana/issues/1445
        self._lima.saving.enabled = False

    def ReadOne(self, axis):
        acq = self._acquisition
        if self.is_soft_gate_or_trigger:
            return None if acq.store is None else acq.store[axis - 1]
        else:
            return [frame[axis - 1] for frame in acq.store]

    def SetAxisPar(self, axis, name, value):
        if name.lower() == "value_ref_enabled" and value:
            raise ValueError("Cannot set value_ref_enabled on 1D")
        LimaCtrlMixin.SetAxisPar(self, axis, name, value)

    def GetAxisPar(self, axis, name):
        res = LimaCtrlMixin.GetAxisPar(self, axis, name)
        if name.lower() == "shape":
            res = [res[0]]
        return res


class LimaCCDTwoDController(LimaCtrlMixin, TwoDController, Referable):
    """
    Generic LimaCCD 2D Sardana Controller based on SEP2.
    """

    model = "2D"
    MaxDevice = 1
    MaxDimSize = 2*[2**16]

    def __init__(self, inst, props, *args, **kwargs):
        TwoDController.__init__(self, inst, props, *args, **kwargs)
        LimaCtrlMixin.__init__(self, TwoDController)
        self._lima.saving.enabled = True

    def SetAxisPar(self, axis, name, value):
        # Don't support value_ref_enabled = False in 2D
        if name.lower() == "value_ref_enabled" and not value:
            raise ValueError("Cannot disable value_ref_enabled on 2D")
        LimaCtrlMixin.SetAxisPar(self, axis, name, value)<|MERGE_RESOLUTION|>--- conflicted
+++ resolved
@@ -140,14 +140,12 @@
                          'to remove from the value_ref_pattern to '
                          'save in windows',
             DefaultValue: ''},
-<<<<<<< HEAD
         'H5DatasetPath': {
             Type: str,
             Description: 'Path inside the h5 files where the data is stored, '
                          'to assing properly as VDS when creating the h5 file'
                          '[default= "entry_0000/measurement/data"]',
             DefaultValue: 'entry_0000/measurement/data'}
-=======
         'HardwareStartConvert': {
             Type: str,
             Description: 'HW/SW Start synchronization will be converted to '
@@ -155,7 +153,7 @@
                          'when launching a step scan'
                          'Allowed values = Trigger, Gate [default= Trigger]',
             DefaultValue: 'Trigger'},
->>>>>>> f9e396ec
+
     }
 
     ctrl_attributes = {
